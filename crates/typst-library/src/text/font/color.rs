--- conflicted
+++ resolved
@@ -106,15 +106,9 @@
     raster_image: ttf_parser::RasterGlyphImage,
 ) -> Option<()> {
     let image = Image::new(
-<<<<<<< HEAD
-        Bytes::from(raster_image.data).into(),
+        Bytes::new(raster_image.data).to_vec(),
         RasterFormat::Png.into(),
         &Default::default(),
-=======
-        Bytes::new(raster_image.data.to_vec()),
-        RasterFormat::Png.into(),
-        None,
->>>>>>> 9665eecd
     )
     .ok()?;
 
@@ -189,16 +183,12 @@
 
     let data = svg.end_document().into_bytes();
 
-<<<<<<< HEAD
     let image = Image::new(
-        Bytes::from(data).into(),
+        Bytes::new(data).into(),
         VectorFormat::Svg.into(),
         &Default::default(),
     )
     .ok()?;
-=======
-    let image = Image::new(Bytes::new(data), VectorFormat::Svg.into(), None).ok()?;
->>>>>>> 9665eecd
 
     let y_shift = Abs::pt(upem.to_pt() - y_max);
     let position = Point::new(Abs::pt(x_min), y_shift);
@@ -273,14 +263,8 @@
         ty = -top,
     );
 
-<<<<<<< HEAD
     let source = ImageSource::Readable(Readable::Str(wrapper_svg.into()));
     let image = Image::new(source, VectorFormat::Svg.into(), &Default::default()).ok()?;
-=======
-    let image =
-        Image::new(Bytes::new(wrapper_svg.into_bytes()), VectorFormat::Svg.into(), None)
-            .ok()?;
->>>>>>> 9665eecd
 
     let position = Point::new(Abs::pt(left), Abs::pt(top) + upem);
     let size = Size::new(Abs::pt(width), Abs::pt(height));
