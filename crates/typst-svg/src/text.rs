--- conflicted
+++ resolved
@@ -244,18 +244,9 @@
     if raster.format != ttf_parser::RasterImageFormat::PNG {
         return None;
     }
-<<<<<<< HEAD
-    let image = Image::new(
-        Bytes::from(raster.data).into(),
-        RasterFormat::Png.into(),
-        &Default::default(),
-    )
-    .ok()?;
-=======
     let image =
-        Image::new(Bytes::new(raster.data.to_vec()), RasterFormat::Png.into(), None)
+        Image::new(Bytes::new(raster.data.to_vec()).into(), RasterFormat::Png.into(), &Default::default(),)
             .ok()?;
->>>>>>> 9665eecd
     Some((image, raster.x as f64, raster.y as f64))
 }
 
